{
  "name": "financial-book-frontend",
  "version": "0.1.0",
  "private": true,
  "main": "src/index.tsx",
  "dependencies": {
    "@clerk/clerk-react": "^5.38.1",
    "@radix-ui/react-icons": "^1.3.2",
    "@supabase/supabase-js": "^2.53.0",
    "@testing-library/dom": "^10.4.1",
    "@testing-library/jest-dom": "^6.6.4",
    "@testing-library/react": "^16.3.0",
    "@testing-library/user-event": "^13.5.0",
<<<<<<< HEAD
    "dotenv": "^17.2.1",
    "next": "^15.4.5",
    "react": "^19.1.1",
    "react-dom": "^19.1.1",
    "react-router-dom": "^7.7.1",
    "svix": "^1.70.0",
=======
    "react": "^18.3.1",
    "react-dom": "^18.3.1",
    "react-router-dom": "^6.28.0",
>>>>>>> cb0f3ce4
    "web-vitals": "^2.1.4"
  },
  "scripts": {
    "dev": "vite",
    "build": "tsc && vite build",
    "preview": "vite preview",
    "serve": "http-server ./dist",
    "clean": "rimraf dist",
    "build:clean": "npm run clean && npm run build"
  },
  "eslintConfig": {
    "extends": [
      "react-app",
      "react-app/jest"
    ]
  },
  "browserslist": {
    "production": [
      ">0.2%",
      "not dead",
      "not op_mini all"
    ],
    "development": [
      "last 1 chrome version",
      "last 1 firefox version",
      "last 1 safari version"
    ]
  },
  "devDependencies": {
    "@types/node": "^20.17.6",
    "@types/react": "^18.3.12",
    "@types/react-dom": "^18.3.1",
    "@vitejs/plugin-react": "^4.3.3",
    "autoprefixer": "^10.4.21",
    "postcss": "^8.5.6",
    "rimraf": "^6.0.1",
    "tailwindcss": "^3.4.0",
    "typescript": "^5.6.3",
    "vite": "^5.4.11"
  }
}<|MERGE_RESOLUTION|>--- conflicted
+++ resolved
@@ -11,18 +11,9 @@
     "@testing-library/jest-dom": "^6.6.4",
     "@testing-library/react": "^16.3.0",
     "@testing-library/user-event": "^13.5.0",
-<<<<<<< HEAD
-    "dotenv": "^17.2.1",
-    "next": "^15.4.5",
-    "react": "^19.1.1",
-    "react-dom": "^19.1.1",
-    "react-router-dom": "^7.7.1",
-    "svix": "^1.70.0",
-=======
     "react": "^18.3.1",
     "react-dom": "^18.3.1",
     "react-router-dom": "^6.28.0",
->>>>>>> cb0f3ce4
     "web-vitals": "^2.1.4"
   },
   "scripts": {
