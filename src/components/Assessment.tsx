<<<<<<< HEAD
import React, { useState, useEffect } from 'react';
import { useNavigate } from 'react-router-dom';
=======
import React, { useState, useEffect } from "react";
import { useNavigate } from "react-router-dom";
>>>>>>> cb0f3ce4
import {
  Link2Icon,
  UploadIcon,
  CheckCircledIcon,
  ExclamationTriangleIcon,
  CrossCircledIcon,
  EyeOpenIcon,
  GearIcon,
  CalendarIcon,
  BarChartIcon,
  DownloadIcon,
  PlayIcon,
  ReloadIcon,
  MagnifyingGlassIcon,
  PersonIcon,
<<<<<<< HEAD
  ChevronDownIcon
} from '@radix-ui/react-icons';
import { useUser } from '@clerk/clerk-react';
import { FormData, CurrentStep, ViewMode } from '../App';
import QBOApiService, { QBOCustomer, DateRange } from '../services/qboApiService';
=======
  ChevronDownIcon,
} from "@radix-ui/react-icons";
import { useUser } from "@clerk/clerk-react";
import { FormData, CurrentStep, ViewMode } from "../App";
import { QBOCustomer, DateRange } from "../services/qboApiService";
import { useQBOService } from "../services/QBOServiceContext";
import logger from "../lib/logger";
>>>>>>> cb0f3ce4

interface AssessmentProps {
  currentStep: CurrentStep;
  setCurrentStep: React.Dispatch<React.SetStateAction<CurrentStep>>;
  viewMode: ViewMode;
  setViewMode: React.Dispatch<React.SetStateAction<ViewMode>>;
  uploadedFiles: string[];
  setUploadedFiles: React.Dispatch<React.SetStateAction<string[]>>;
  isAnalyzing: boolean;
  setIsAnalyzing: React.Dispatch<React.SetStateAction<boolean>>;
  formData: FormData;
  handleFileUpload: (reportName: string) => void;
  handleAnalysis: () => void;
  accessToken: string | null;
  realmId: string | null;
}

// Types for assessment results
<<<<<<< HEAD
type ConnectionStatus = 'idle' | 'success' | 'error';
=======
type ConnectionStatus = "idle" | "success" | "error";
>>>>>>> cb0f3ce4

interface Pillar {
  name: string;
  score: number;
  status: "good" | "warning" | "critical";
}

interface CriticalIssue {
  problem: string;
  location: string;
  fix: string;
  time: string;
  priority: "High" | "Medium";
}

interface AssessmentResults {
  overallScore: number;
  category: string;
  categoryColor: string;
  pillars: Pillar[];
  criticalIssues: CriticalIssue[];
}

const Assessment = ({
  currentStep,
  setCurrentStep,
  viewMode,
  setViewMode,
  uploadedFiles,
  setUploadedFiles,
  isAnalyzing,
  setIsAnalyzing,
  formData,
  handleFileUpload,
  handleAnalysis,
  accessToken,
<<<<<<< HEAD
  realmId
=======
  realmId,
>>>>>>> cb0f3ce4
}: AssessmentProps) => {
  const navigate = useNavigate();
  const [isFetchingData, setIsFetchingData] = useState(false);
  const [dataFetchError, setDataFetchError] = useState<string | null>(null);
<<<<<<< HEAD
  
  // Customer selection state
  const [customers, setCustomers] = useState<QBOCustomer[]>([]);
  const [selectedCustomer, setSelectedCustomer] = useState<QBOCustomer | null>(null);
  const [isLoadingCustomers, setIsLoadingCustomers] = useState(false);
  const [customerError, setCustomerError] = useState<string | null>(null);
  const [customerSearchTerm, setCustomerSearchTerm] = useState('');
  const [isCustomerDropdownOpen, setIsCustomerDropdownOpen] = useState(false);
  const [dateRange, setDateRange] = useState<DateRange>({
    start_date: '2024-01-01',
    end_date: '2024-12-31'
  });
  
  // Initialize QBO API service
  const [qboService] = useState(() => new QBOApiService());
  
  const { isLoaded, isSignedIn, user } = useUser();

=======

  // Customer selection state
  const [customers, setCustomers] = useState<QBOCustomer[]>([]);
  const [selectedCustomer, setSelectedCustomer] = useState<QBOCustomer | null>(
    null,
  );
  const [isLoadingCustomers, setIsLoadingCustomers] = useState(false);
  const [customerError, setCustomerError] = useState<string | null>(null);
  const [customerSearchTerm, setCustomerSearchTerm] = useState("");
  const [isCustomerDropdownOpen, setIsCustomerDropdownOpen] = useState(false);
  const [dateRange, setDateRange] = useState<DateRange>({
    start_date: "2024-01-01",
    end_date: "2024-12-31",
  });

  // Get QBO service from context
  const { qboService, error: serviceError } = useQBOService();

  const { isLoaded, isSignedIn, user } = useUser();

  // Handle service initialization errors
  if (serviceError) {
    return (
      <div className="min-h-screen bg-gray-50 flex items-center justify-center">
        <div className="bg-white rounded-lg shadow-lg p-8 max-w-md w-full mx-4">
          <div className="text-center">
            <CrossCircledIcon className="w-12 h-12 text-red-500 mx-auto mb-4" />
            <h2 className="text-xl font-semibold text-gray-900 mb-2">
              Service Error
            </h2>
            <p className="text-gray-600 mb-4">{serviceError}</p>
            <button
              onClick={() => window.location.reload()}
              className="bg-blue-600 text-white px-6 py-2 rounded-lg hover:bg-blue-700 transition-colors"
            >
              Retry
            </button>
          </div>
        </div>
      </div>
    );
  }

  // Add progress state for better UX
  const [progressState, setProgressState] = useState<{
    percentage: number;
    currentStep: string;
  } | null>(null);

>>>>>>> cb0f3ce4
  const mockAssessmentResults: AssessmentResults = {
    overallScore: 73,
    category: "MINOR FIXES NEEDED",
    categoryColor: "yellow",
    pillars: [
      { name: "Bank & Credit Card Matching", score: 85, status: "good" },
      { name: "Money Organization System", score: 68, status: "warning" },
      { name: "Transaction Categorization", score: 72, status: "warning" },
      { name: "Control Account Accuracy", score: 90, status: "good" },
      { name: "Customer/Vendor Balances", score: 50, status: "critical" },
    ],
    criticalIssues: [
      {
        problem: "Uncategorized transactions detected in General Ledger",
        location:
          "Accounting > Chart of Accounts > Uncategorized Income/Expense",
        fix: "1. Navigate to Chart of Accounts\n2. Review uncategorized transactions\n3. Assign appropriate categories\n4. Create missing account categories if needed",
        time: "2-3 hours",
        priority: "High",
      },
      {
        problem: "Customer balance discrepancies in A/R aging",
        location: "Sales > Customers > Customer Balance Detail",
        fix: "1. Run A/R Aging Summary\n2. Compare with individual customer balances\n3. Identify and resolve timing differences\n4. Apply unapplied payments",
        time: "1-2 hours",
        priority: "Medium",
      },
    ],
  };

  const requiredReports: string[] = [
    "Profit and Loss Statement",
    "Balance Sheet",
    "General Ledger",
    "Chart of Accounts",
    "Trial Balance",
    "Bank Reconciliation Reports",
    "A/R Aging Summary & Detail",
    "A/P Aging Summary & Detail",
    "Audit Log",
  ];

  // Auto-fetch customers when component loads if we have access token
  useEffect(() => {
<<<<<<< HEAD
    if (accessToken && realmId && currentStep === 'upload' && customers.length === 0) {
=======
    if (
      accessToken &&
      realmId &&
      currentStep === "upload" &&
      customers.length === 0
    ) {
>>>>>>> cb0f3ce4
      handleCustomersFetch();
    }
  }, [accessToken, realmId, currentStep]);

  const handleCustomersFetch = async () => {
<<<<<<< HEAD
=======
    if (!qboService) {
      logger.error("QBO service not available");
      setCustomerError("QBO service not available");
      return;
    }

>>>>>>> cb0f3ce4
    setIsLoadingCustomers(true);
    setCustomerError(null);

    try {
      const fetchedCustomers = await qboService.fetchCustomers();
      setCustomers(fetchedCustomers);
<<<<<<< HEAD
      setCurrentStep('customer-selection');
    } catch (error) {
      console.error('Error fetching customers:', error);
      setCustomerError('Failed to fetch customers from QuickBooks. Please try manual upload.');
    } finally {
      setIsLoadingCustomers(false);
    }
  };

  const handleCustomerSelect = (customer: QBOCustomer) => {
    setSelectedCustomer(customer);
    setIsCustomerDropdownOpen(false);
  };

  const handleFetchFinancialData = async () => {
    if (!selectedCustomer) return;

    setIsFetchingData(true);
    setDataFetchError(null);

    try {
      // Fetch financial data for selected customer
      await qboService.fetchAllFinancialData(
        selectedCustomer.Id,
        dateRange,
        (progress) => {
          console.log(`Progress: ${progress.percentage.toFixed(1)}% - ${progress.currentStep}`);
        }
      );
      
      // Simulate successful data fetch
      setUploadedFiles(requiredReports);
      setCurrentStep('analysis');
      
    } catch (error) {
      console.error('Error fetching QBO data:', error);
      setDataFetchError('Failed to fetch data from QuickBooks. Please try manual upload.');
    } finally {
      setIsFetchingData(false);
    }
  };

  // Filter customers based on search term
  const filteredCustomers = customers.filter(customer =>
    customer.Name.toLowerCase().includes(customerSearchTerm.toLowerCase()) ||
    customer.DisplayName.toLowerCase().includes(customerSearchTerm.toLowerCase()) ||
    (customer.CompanyName && customer.CompanyName.toLowerCase().includes(customerSearchTerm.toLowerCase()))
  );

  const getScoreColor = (score: number): string => {
    if (score >= 80) return 'text-green-600';
    if (score >= 60) return 'text-yellow-600';
    return 'text-red-600';
=======
      setCurrentStep("customer-selection");
    } catch (error) {
      console.error("Error fetching customers:", error);
      setCustomerError(
        "Failed to fetch customers from QuickBooks. Please try manual upload.",
      );
    } finally {
      setIsLoadingCustomers(false);
    }
>>>>>>> cb0f3ce4
  };

  const handleCustomerSelect = (customer: QBOCustomer) => {
    setSelectedCustomer(customer);
    setIsCustomerDropdownOpen(false);
  };

  const handleFetchFinancialData = async () => {
    if (!selectedCustomer) {
      logger.warn("No customer selected for financial data fetch");
      return;
    }

    if (!qboService) {
      logger.error("QBO service not available");
      setDataFetchError("QBO service not available");
      return;
    }

    logger.group("Financial Data Fetch");
    logger.info(
      `Starting financial data fetch for customer: ${selectedCustomer.Name}`,
    );

    setIsFetchingData(true);
    setDataFetchError(null);
    setProgressState(null);

    try {
      const progressCallback = (progress: any) => {
        setProgressState({
          percentage: progress.percentage,
          currentStep: progress.currentStep,
        });

        logger.debug(
          `Financial data fetch progress: ${progress.percentage.toFixed(1)}% - ${progress.currentStep}`,
        );
      };

      await qboService.fetchAllFinancialData(
        selectedCustomer.Id,
        dateRange,
        progressCallback,
      );

      // Simulate successful data fetch
      setUploadedFiles(requiredReports);
      setCurrentStep("analysis");
      logger.info("Financial data fetch completed successfully");
    } catch (error) {
      logger.error("Error fetching financial data:", error);
      setDataFetchError(
        error instanceof Error
          ? error.message
          : "Failed to fetch financial data",
      );
    } finally {
      setIsFetchingData(false);
      setProgressState(null);
      logger.groupEnd();
    }
  };

<<<<<<< HEAD
=======
  // Filter customers based on search term
  const filteredCustomers = customers.filter(
    (customer) =>
      customer.Name.toLowerCase().includes(customerSearchTerm.toLowerCase()) ||
      customer.DisplayName.toLowerCase().includes(
        customerSearchTerm.toLowerCase(),
      ) ||
      (customer.CompanyName &&
        customer.CompanyName.toLowerCase().includes(
          customerSearchTerm.toLowerCase(),
        )),
  );

  const getScoreColor = (score: number): string => {
    if (score >= 80) return "text-green-600";
    if (score >= 60) return "text-yellow-600";
    return "text-red-600";
  };

  const getStatusIcon = (status: "good" | "warning" | "critical") => {
    switch (status) {
      case "good":
        return <CheckCircledIcon className="w-5 h-5 text-green-500" />;
      case "warning":
        return <ExclamationTriangleIcon className="w-5 h-5 text-yellow-500" />;
      case "critical":
        return <CrossCircledIcon className="w-5 h-5 text-red-500" />;
      default:
        return null;
    }
  };

>>>>>>> cb0f3ce4
  return (
    <div className="min-h-screen bg-gray-50">
      {/* Header */}
      <div className="bg-white shadow-sm border-b">
        <div className="max-w-7xl mx-auto px-4 sm:px-6 lg:px-8">
          <div className="flex justify-between items-center py-4">
            <h1 className="text-2xl font-bold text-gray-900">
              Financial Books Hygiene Assessment
            </h1>
            <div className="flex items-center space-x-4">
              {isLoaded && isSignedIn && user ? (
<<<<<<< HEAD
                <span className="text-sm text-gray-600">Welcome, {user.username}</span>
              ) : (
                <span className="text-sm text-gray-600">Welcome, {formData.firstName}</span> 
=======
                <span className="text-sm text-gray-600">
                  Welcome, {user.username}
                </span>
              ) : (
                <span className="text-sm text-gray-600">
                  Welcome, {formData.firstName}
                </span>
>>>>>>> cb0f3ce4
              )}
              <div className="flex space-x-2">
                <span className="px-3 py-1 text-sm bg-green-100 text-green-800 rounded-full">
                  QuickBooks Connected
                </span>
<<<<<<< HEAD
                <button 
                  onClick={() => navigate('/qbo-auth')}
=======
                <button
                  onClick={() => navigate("/qbo-auth")}
>>>>>>> cb0f3ce4
                  className="text-gray-600 hover:text-gray-900 text-sm"
                >
                  Settings
                </button>
              </div>
            </div>
          </div>
        </div>
      </div>

      <div className="max-w-7xl mx-auto px-4 sm:px-6 lg:px-8 py-8">
        {/* Progress Steps */}
        <div className="mb-8">
          <div className="flex items-center justify-center space-x-8">
<<<<<<< HEAD
            <div className={`flex items-center ${currentStep === 'upload' ? 'text-blue-600' : 'text-gray-400'}`}>
              <div className={`w-8 h-8 rounded-full flex items-center justify-center ${currentStep === 'upload' ? 'bg-blue-600 text-white' : 'bg-gray-200'}`}>1</div>
=======
            <div
              className={`flex items-center ${currentStep === "upload" ? "text-blue-600" : "text-gray-400"}`}
            >
              <div
                className={`w-8 h-8 rounded-full flex items-center justify-center ${currentStep === "upload" ? "bg-blue-600 text-white" : "bg-gray-200"}`}
              >
                1
              </div>
>>>>>>> cb0f3ce4
              <span className="ml-2 font-medium">Data Fetch</span>
            </div>
            <div
              className={`flex items-center ${currentStep === "analysis" ? "text-blue-600" : "text-gray-400"}`}
            >
              <div
                className={`w-8 h-8 rounded-full flex items-center justify-center ${currentStep === "analysis" ? "bg-blue-600 text-white" : "bg-gray-200"}`}
              >
                2
              </div>
              <span className="ml-2 font-medium">Analysis</span>
            </div>
            <div
              className={`flex items-center ${currentStep === "results" ? "text-blue-600" : "text-gray-400"}`}
            >
              <div
                className={`w-8 h-8 rounded-full flex items-center justify-center ${currentStep === "results" ? "bg-blue-600 text-white" : "bg-gray-200"}`}
              >
                3
              </div>
              <span className="ml-2 font-medium">Results</span>
            </div>
          </div>
        </div>

        {/* Connect/Data Fetch Step */}
<<<<<<< HEAD
        {currentStep === 'upload' && (
=======
        {currentStep === "upload" && (
>>>>>>> cb0f3ce4
          <div className="space-y-6">
            {/* QBO Customer Fetch Status */}
            <div className="bg-white rounded-lg shadow p-6">
              <h2 className="text-xl font-semibold mb-4 flex items-center">
                <Link2Icon className="w-5 h-5 mr-2" />
                Connecting to QuickBooks Online
              </h2>
<<<<<<< HEAD
              
              {isLoadingCustomers && (
                <div className="flex flex-col items-center py-8">
                  <ReloadIcon className="w-12 h-12 text-blue-600 animate-spin mb-4" />
                  <p className="text-lg font-medium text-gray-900">Fetching Customer List...</p>
=======

              {isLoadingCustomers && (
                <div className="flex flex-col items-center py-8">
                  <ReloadIcon className="w-12 h-12 text-blue-600 animate-spin mb-4" />
                  <p className="text-lg font-medium text-gray-900">
                    Fetching Customer List...
                  </p>
>>>>>>> cb0f3ce4
                  <p className="text-sm text-gray-600 mt-2">
                    Connected to: {formData.company} (Realm ID: {realmId})
                  </p>
                  <div className="mt-4 w-full max-w-md">
                    <div className="bg-gray-200 rounded-full h-2">
<<<<<<< HEAD
                      <div className="bg-blue-600 h-2 rounded-full animate-pulse" style={{width: '60%'}}></div>
                    </div>
                  </div>
                </div>
              )}

              {!isLoadingCustomers && customers.length === 0 && !customerError && (
                <button
                  onClick={handleCustomersFetch}
                  className="bg-blue-600 text-white px-6 py-3 rounded-lg hover:bg-blue-700 transition-colors flex items-center"
                >
                  <Link2Icon className="w-5 h-5 mr-2" />
                  Connect to QuickBooks
                </button>
              )}

              {customers.length > 0 && (
                <div className="flex flex-col items-center py-4">
                  <CheckCircledIcon className="w-12 h-12 text-green-600 mb-4" />
                  <p className="text-lg font-medium text-gray-900">Successfully Connected!</p>
                  <p className="text-sm text-gray-600 mt-2">
                    Found {customers.length} customers in QuickBooks Online
                  </p>
                </div>
              )}

=======
                      <div
                        className="bg-blue-600 h-2 rounded-full animate-pulse"
                        style={{ width: "60%" }}
                      ></div>
                    </div>
                  </div>
                </div>
              )}

              {!isLoadingCustomers &&
                customers.length === 0 &&
                !customerError && (
                  <button
                    onClick={handleCustomersFetch}
                    className="bg-blue-600 text-white px-6 py-3 rounded-lg hover:bg-blue-700 transition-colors flex items-center"
                  >
                    <Link2Icon className="w-5 h-5 mr-2" />
                    Connect to QuickBooks
                  </button>
                )}

              {customers.length > 0 && (
                <div className="flex flex-col items-center py-4">
                  <CheckCircledIcon className="w-12 h-12 text-green-600 mb-4" />
                  <p className="text-lg font-medium text-gray-900">
                    Successfully Connected!
                  </p>
                  <p className="text-sm text-gray-600 mt-2">
                    Found {customers.length} customers in QuickBooks Online
                  </p>
                </div>
              )}

>>>>>>> cb0f3ce4
              {customerError && (
                <div className="bg-red-50 border border-red-200 rounded-lg p-4">
                  <div className="flex items-start">
                    <CrossCircledIcon className="w-5 h-5 text-red-500 mr-3 mt-0.5" />
                    <div>
<<<<<<< HEAD
                      <p className="text-red-800 font-medium">Connection Failed</p>
                      <p className="text-red-700 text-sm mt-1">{customerError}</p>
=======
                      <p className="text-red-800 font-medium">
                        Connection Failed
                      </p>
                      <p className="text-red-700 text-sm mt-1">
                        {customerError}
                      </p>
>>>>>>> cb0f3ce4
                      <button
                        onClick={handleCustomersFetch}
                        className="mt-3 bg-red-600 text-white px-4 py-2 rounded hover:bg-red-700 transition-colors text-sm"
                      >
                        Retry Connection
                      </button>
                    </div>
                  </div>
                </div>
              )}
            </div>

            {/* Manual Upload Fallback */}
<<<<<<< HEAD
            {(dataFetchError || (!isFetchingData && uploadedFiles.length === 0)) && (
=======
            {(dataFetchError ||
              (!isFetchingData && uploadedFiles.length === 0)) && (
>>>>>>> cb0f3ce4
              <div className="bg-white rounded-lg shadow p-6">
                <h2 className="text-xl font-semibold mb-4 flex items-center">
                  <UploadIcon className="w-5 h-5 mr-2" />
                  Manual Report Upload (Fallback)
                </h2>
                <p className="text-gray-600 mb-4">
<<<<<<< HEAD
                  If automatic data fetching fails, you can upload Excel (.xlsx) reports manually from QuickBooks Online.
=======
                  If automatic data fetching fails, you can upload Excel (.xlsx)
                  reports manually from QuickBooks Online.
>>>>>>> cb0f3ce4
                </p>

                {/* Date Range Selection */}
                <div className="mb-6 grid grid-cols-1 md:grid-cols-3 gap-4">
                  <div>
                    <label className="block text-sm font-medium text-gray-700 mb-2">
                      Current Fiscal Year
                    </label>
                    <div className="flex items-center border rounded-lg px-3 py-2">
                      <CalendarIcon className="w-4 h-4 mr-2 text-gray-400" />
                      <select className="w-full border-none focus:outline-none">
                        <option>2024</option>
                        <option>2023</option>
                      </select>
                    </div>
                  </div>
                  <div>
                    <label className="block text-sm font-medium text-gray-700 mb-2">
                      Previous Fiscal Year
                    </label>
                    <div className="flex items-center border rounded-lg px-3 py-2">
                      <CalendarIcon className="w-4 h-4 mr-2 text-gray-400" />
                      <select className="w-full border-none focus:outline-none">
                        <option>2023</option>
                        <option>2022</option>
                      </select>
                    </div>
                  </div>
                  <div>
                    <label className="block text-sm font-medium text-gray-700 mb-2">
                      Rolling 13 Months
                    </label>
                    <div className="flex items-center border rounded-lg px-3 py-2">
                      <CalendarIcon className="w-4 h-4 mr-2 text-gray-400" />
                      <input
                        type="text"
                        value="Jan 2023 - Jan 2024"
                        className="w-full border-none focus:outline-none"
                        readOnly
                      />
                    </div>
                  </div>
                </div>

                {/* Required Reports Checklist */}
                <div className="grid grid-cols-1 md:grid-cols-2 gap-4">
                  {requiredReports.map((report, index) => (
                    <div
                      key={index}
                      className="border-2 border-dashed border-gray-300 rounded-lg p-4 hover:border-blue-400 transition-colors"
                    >
                      <div className="flex items-center justify-between mb-2">
                        <span className="font-medium text-gray-900">
                          {report}
                        </span>
                        {uploadedFiles.includes(report) ? (
                          <CheckCircledIcon className="w-5 h-5 text-green-500" />
                        ) : (
                          <UploadIcon className="w-5 h-5 text-gray-400" />
                        )}
                      </div>
                      <button
                        onClick={() => handleFileUpload(report)}
                        className="text-sm text-blue-600 hover:text-blue-800"
                      >
                        {uploadedFiles.includes(report)
                          ? "Uploaded ✓"
                          : "Click to upload .xlsx file"}
                      </button>
                    </div>
                  ))}
                </div>

                <div className="mt-6 flex justify-between items-center">
                  <span className="text-sm text-gray-600">
                    {uploadedFiles.length} of {requiredReports.length} reports
                    uploaded
                  </span>
                  <button
                    onClick={() => setCurrentStep("analysis")}
                    disabled={uploadedFiles.length < 3}
                    className="bg-green-600 text-white px-6 py-2 rounded-lg hover:bg-green-700 disabled:bg-gray-400 disabled:cursor-not-allowed transition-colors"
                  >
                    Proceed to Analysis
                  </button>
                </div>
              </div>
            )}

            {/* Auto-proceed when customers are fetched */}
            {customers.length > 0 && !isLoadingCustomers && (
              <div className="bg-white rounded-lg shadow p-6 text-center">
<<<<<<< HEAD
                <p className="text-gray-600 mb-4">Customer list fetched successfully!</p>
                <button
                  onClick={() => setCurrentStep('customer-selection')}
=======
                <p className="text-gray-600 mb-4">
                  Customer list fetched successfully!
                </p>
                <button
                  onClick={() => setCurrentStep("customer-selection")}
>>>>>>> cb0f3ce4
                  className="bg-blue-600 text-white px-6 py-3 rounded-lg hover:bg-blue-700 transition-colors"
                >
                  Continue to Customer Selection
                </button>
              </div>
            )}
          </div>
        )}

        {/* Customer Selection Step */}
<<<<<<< HEAD
        {currentStep === 'customer-selection' && (
=======
        {currentStep === "customer-selection" && (
>>>>>>> cb0f3ce4
          <div className="space-y-6">
            <div className="bg-white rounded-lg shadow p-6">
              <h2 className="text-xl font-semibold mb-4 flex items-center">
                <PersonIcon className="w-5 h-5 mr-2" />
                Select Customer for Analysis
              </h2>
              <p className="text-gray-600 mb-6">
<<<<<<< HEAD
                Choose the customer whose financial data you want to analyze. This will filter reports to show data specific to this customer.
=======
                Choose the customer whose financial data you want to analyze.
                This will filter reports to show data specific to this customer.
>>>>>>> cb0f3ce4
              </p>

              {/* Customer Selection */}
              <div className="space-y-6">
                {/* Search and Dropdown */}
                <div className="relative">
                  <label className="block text-sm font-medium text-gray-700 mb-2">
                    Customer Search
                  </label>
                  <div className="relative">
                    <div className="flex items-center border-2 border-gray-300 rounded-lg focus-within:border-blue-500">
                      <MagnifyingGlassIcon className="w-5 h-5 text-gray-400 ml-3" />
                      <input
                        type="text"
                        placeholder="Search customers..."
                        value={customerSearchTerm}
                        onChange={(e) => setCustomerSearchTerm(e.target.value)}
                        onFocus={() => setIsCustomerDropdownOpen(true)}
                        className="w-full px-3 py-3 border-none focus:outline-none"
                      />
                      <button
<<<<<<< HEAD
                        onClick={() => setIsCustomerDropdownOpen(!isCustomerDropdownOpen)}
=======
                        onClick={() =>
                          setIsCustomerDropdownOpen(!isCustomerDropdownOpen)
                        }
>>>>>>> cb0f3ce4
                        className="px-3 py-3 text-gray-400 hover:text-gray-600"
                      >
                        <ChevronDownIcon className="w-5 h-5" />
                      </button>
                    </div>
<<<<<<< HEAD
                    
=======

>>>>>>> cb0f3ce4
                    {/* Dropdown */}
                    {isCustomerDropdownOpen && (
                      <div className="absolute z-10 w-full mt-1 bg-white border border-gray-300 rounded-lg shadow-lg max-h-60 overflow-y-auto">
                        {filteredCustomers.length > 0 ? (
                          filteredCustomers.map((customer) => (
                            <button
                              key={customer.Id}
                              onClick={() => handleCustomerSelect(customer)}
                              className="w-full px-4 py-3 text-left hover:bg-gray-50 border-b border-gray-100 last:border-b-0"
                            >
                              <div className="flex items-center justify-between">
                                <div>
<<<<<<< HEAD
                                  <p className="font-medium text-gray-900">{customer.DisplayName}</p>
                                  {customer.CompanyName && (
                                    <p className="text-sm text-gray-600">{customer.CompanyName}</p>
                                  )}
                                  {customer.PrimaryEmailAddr && (
                                    <p className="text-xs text-gray-500">{customer.PrimaryEmailAddr.Address}</p>
=======
                                  <p className="font-medium text-gray-900">
                                    {customer.DisplayName}
                                  </p>
                                  {customer.CompanyName && (
                                    <p className="text-sm text-gray-600">
                                      {customer.CompanyName}
                                    </p>
                                  )}
                                  {customer.PrimaryEmailAddr && (
                                    <p className="text-xs text-gray-500">
                                      {customer.PrimaryEmailAddr.Address}
                                    </p>
>>>>>>> cb0f3ce4
                                  )}
                                </div>
                                <div className="text-right">
                                  <p className="text-sm font-medium text-gray-900">
                                    ${customer.Balance.toFixed(2)}
                                  </p>
<<<<<<< HEAD
                                  <p className="text-xs text-gray-500">Balance</p>
=======
                                  <p className="text-xs text-gray-500">
                                    Balance
                                  </p>
>>>>>>> cb0f3ce4
                                </div>
                              </div>
                            </button>
                          ))
                        ) : (
                          <div className="px-4 py-3 text-gray-500 text-center">
                            No customers found
                          </div>
                        )}
                      </div>
                    )}
                  </div>
                </div>

                {/* Selected Customer Preview */}
                {selectedCustomer && (
                  <div className="bg-blue-50 border border-blue-200 rounded-lg p-4">
<<<<<<< HEAD
                    <h3 className="text-lg font-semibold text-blue-900 mb-2">Selected Customer</h3>
                    <div className="grid grid-cols-1 md:grid-cols-2 gap-4">
                      <div>
                        <p className="font-medium text-gray-900">{selectedCustomer.DisplayName}</p>
                        {selectedCustomer.CompanyName && (
                          <p className="text-gray-600">{selectedCustomer.CompanyName}</p>
                        )}
                        {selectedCustomer.PrimaryEmailAddr && (
                          <p className="text-sm text-gray-600">{selectedCustomer.PrimaryEmailAddr.Address}</p>
                        )}
                        {selectedCustomer.PrimaryPhone && (
                          <p className="text-sm text-gray-600">{selectedCustomer.PrimaryPhone.FreeFormNumber}</p>
=======
                    <h3 className="text-lg font-semibold text-blue-900 mb-2">
                      Selected Customer
                    </h3>
                    <div className="grid grid-cols-1 md:grid-cols-2 gap-4">
                      <div>
                        <p className="font-medium text-gray-900">
                          {selectedCustomer.DisplayName}
                        </p>
                        {selectedCustomer.CompanyName && (
                          <p className="text-gray-600">
                            {selectedCustomer.CompanyName}
                          </p>
                        )}
                        {selectedCustomer.PrimaryEmailAddr && (
                          <p className="text-sm text-gray-600">
                            {selectedCustomer.PrimaryEmailAddr.Address}
                          </p>
                        )}
                        {selectedCustomer.PrimaryPhone && (
                          <p className="text-sm text-gray-600">
                            {selectedCustomer.PrimaryPhone.FreeFormNumber}
                          </p>
>>>>>>> cb0f3ce4
                        )}
                      </div>
                      <div>
                        <p className="text-sm text-gray-600">Current Balance</p>
<<<<<<< HEAD
                        <p className="text-lg font-semibold text-gray-900">${selectedCustomer.Balance.toFixed(2)}</p>
                        <p className="text-sm text-gray-600">Total with Jobs: ${selectedCustomer.BalanceWithJobs.toFixed(2)}</p>
                        <p className="text-xs text-gray-500">Last Updated: {new Date(selectedCustomer.MetaData.LastUpdatedTime).toLocaleDateString()}</p>
=======
                        <p className="text-lg font-semibold text-gray-900">
                          ${selectedCustomer.Balance.toFixed(2)}
                        </p>
                        <p className="text-sm text-gray-600">
                          Total with Jobs: $
                          {selectedCustomer.BalanceWithJobs.toFixed(2)}
                        </p>
                        <p className="text-xs text-gray-500">
                          Last Updated:{" "}
                          {new Date(
                            selectedCustomer.MetaData.LastUpdatedTime,
                          ).toLocaleDateString()}
                        </p>
>>>>>>> cb0f3ce4
                      </div>
                    </div>
                  </div>
                )}

                {/* Date Range Selection */}
                <div className="grid grid-cols-1 md:grid-cols-2 gap-4">
                  <div>
<<<<<<< HEAD
                    <label className="block text-sm font-medium text-gray-700 mb-2">Start Date</label>
=======
                    <label className="block text-sm font-medium text-gray-700 mb-2">
                      Start Date
                    </label>
>>>>>>> cb0f3ce4
                    <div className="flex items-center border rounded-lg px-3 py-2">
                      <CalendarIcon className="w-4 h-4 mr-2 text-gray-400" />
                      <input
                        type="date"
                        value={dateRange.start_date}
<<<<<<< HEAD
                        onChange={(e) => setDateRange(prev => ({ ...prev, start_date: e.target.value }))}
=======
                        onChange={(e) =>
                          setDateRange((prev) => ({
                            ...prev,
                            start_date: e.target.value,
                          }))
                        }
>>>>>>> cb0f3ce4
                        className="w-full border-none focus:outline-none"
                      />
                    </div>
                  </div>
                  <div>
<<<<<<< HEAD
                    <label className="block text-sm font-medium text-gray-700 mb-2">End Date</label>
=======
                    <label className="block text-sm font-medium text-gray-700 mb-2">
                      End Date
                    </label>
>>>>>>> cb0f3ce4
                    <div className="flex items-center border rounded-lg px-3 py-2">
                      <CalendarIcon className="w-4 h-4 mr-2 text-gray-400" />
                      <input
                        type="date"
                        value={dateRange.end_date}
<<<<<<< HEAD
                        onChange={(e) => setDateRange(prev => ({ ...prev, end_date: e.target.value }))}
=======
                        onChange={(e) =>
                          setDateRange((prev) => ({
                            ...prev,
                            end_date: e.target.value,
                          }))
                        }
>>>>>>> cb0f3ce4
                        className="w-full border-none focus:outline-none"
                      />
                    </div>
                  </div>
                </div>

                {/* Action Buttons */}
                <div className="flex justify-between items-center pt-4">
                  <button
<<<<<<< HEAD
                    onClick={() => setCurrentStep('upload')}
=======
                    onClick={() => setCurrentStep("upload")}
>>>>>>> cb0f3ce4
                    className="px-4 py-2 text-gray-600 hover:text-gray-800 font-medium"
                  >
                    ← Back to Connection
                  </button>
<<<<<<< HEAD
                  
=======

>>>>>>> cb0f3ce4
                  <div className="space-x-4">
                    <button
                      onClick={() => {
                        setSelectedCustomer(null);
<<<<<<< HEAD
                        setCurrentStep('analysis');
=======
                        setCurrentStep("analysis");
>>>>>>> cb0f3ce4
                      }}
                      className="px-6 py-2 border border-gray-300 text-gray-700 rounded-lg hover:bg-gray-50 transition-colors"
                    >
                      Skip (All Customers)
                    </button>
                    <button
                      onClick={handleFetchFinancialData}
<<<<<<< HEAD
                      disabled={!selectedCustomer || isFetchingData}
                      className="bg-blue-600 text-white px-6 py-2 rounded-lg hover:bg-blue-700 disabled:bg-gray-400 disabled:cursor-not-allowed transition-colors flex items-center"
                    >
                      {isFetchingData ? (
                        <>
                          <ReloadIcon className="w-4 h-4 mr-2 animate-spin" />
                          Fetching Data...
                        </>
                      ) : (
                        <>
                          <BarChartIcon className="w-4 h-4 mr-2" />
=======
                      disabled={isFetchingData || !selectedCustomer}
                      className="w-full px-4 py-3 bg-blue-600 text-white rounded-lg hover:bg-blue-700 transition-colors flex items-center justify-center gap-2 disabled:opacity-50 disabled:cursor-not-allowed"
                    >
                      {isFetchingData ? (
                        <>
                          <ReloadIcon className="w-4 h-4 animate-spin" />
                          {progressState ? (
                            <span>
                              {progressState.currentStep} (
                              {progressState.percentage.toFixed(0)}%)
                            </span>
                          ) : (
                            "Fetching Data..."
                          )}
                        </>
                      ) : (
                        <>
                          <DownloadIcon className="w-4 h-4" />
>>>>>>> cb0f3ce4
                          Fetch Financial Data
                        </>
                      )}
                    </button>
<<<<<<< HEAD
=======

                    {/* Progress indicator */}
                    {progressState && (
                      <div className="mt-4 space-y-2">
                        <div className="flex justify-between text-sm text-gray-600">
                          <span>{progressState.currentStep}</span>
                          <span>{progressState.percentage.toFixed(1)}%</span>
                        </div>
                        <div className="w-full bg-gray-200 rounded-full h-2">
                          <div
                            className="bg-blue-600 h-2 rounded-full transition-all duration-300"
                            style={{ width: `${progressState.percentage}%` }}
                          ></div>
                        </div>
                      </div>
                    )}
>>>>>>> cb0f3ce4
                  </div>
                </div>

                {/* Data Fetch Progress */}
                {isFetchingData && (
                  <div className="bg-blue-50 border border-blue-200 rounded-lg p-4">
                    <div className="flex items-center mb-2">
                      <ReloadIcon className="w-5 h-5 text-blue-600 animate-spin mr-2" />
<<<<<<< HEAD
                      <span className="font-medium text-blue-900">Fetching Financial Data...</span>
                    </div>
                    <p className="text-sm text-blue-700 mb-3">
                      Retrieving comprehensive financial reports for {selectedCustomer?.DisplayName}
                    </p>
                    <div className="w-full bg-blue-200 rounded-full h-2">
                      <div className="bg-blue-600 h-2 rounded-full animate-pulse" style={{width: '60%'}}></div>
=======
                      <span className="font-medium text-blue-900">
                        Fetching Financial Data...
                      </span>
                    </div>
                    <p className="text-sm text-blue-700 mb-3">
                      Retrieving comprehensive financial reports for{" "}
                      {selectedCustomer?.DisplayName}
                    </p>
                    <div className="w-full bg-blue-200 rounded-full h-2">
                      <div
                        className="bg-blue-600 h-2 rounded-full animate-pulse"
                        style={{ width: "60%" }}
                      ></div>
>>>>>>> cb0f3ce4
                    </div>
                  </div>
                )}

                {/* Data Fetch Error */}
                {dataFetchError && (
                  <div className="bg-red-50 border border-red-200 rounded-lg p-4">
                    <div className="flex items-start">
                      <CrossCircledIcon className="w-5 h-5 text-red-500 mr-3 mt-0.5" />
                      <div>
<<<<<<< HEAD
                        <p className="text-red-800 font-medium">Data Fetch Failed</p>
                        <p className="text-red-700 text-sm mt-1">{dataFetchError}</p>
=======
                        <p className="text-red-800 font-medium">
                          Data Fetch Failed
                        </p>
                        <p className="text-red-700 text-sm mt-1">
                          {dataFetchError}
                        </p>
>>>>>>> cb0f3ce4
                        <button
                          onClick={handleFetchFinancialData}
                          className="mt-3 bg-red-600 text-white px-4 py-2 rounded hover:bg-red-700 transition-colors text-sm"
                        >
                          Retry Fetch
                        </button>
                      </div>
                    </div>
                  </div>
                )}
              </div>
            </div>
          </div>
        )}

        {/* Analysis Step */}
        {currentStep === "analysis" && (
          <div className="bg-white rounded-lg shadow p-8 text-center">
            <h2 className="text-2xl font-semibold mb-4">
              Ready to Analyze Your Books
            </h2>
            <p className="text-gray-600 mb-6">
              We'll analyze your financial data across 5 key pillars to assess
              your books' hygiene and provide actionable recommendations.
            </p>
<<<<<<< HEAD
            
=======

>>>>>>> cb0f3ce4
            <div className="mb-6 bg-green-50 border border-green-200 rounded-lg p-4">
              <p className="text-green-800 font-medium">
                ✓ Successfully connected to {formData.company}
              </p>
              <p className="text-green-700 text-sm mt-1">
                {uploadedFiles.length} reports ready for analysis
              </p>
            </div>
<<<<<<< HEAD
            
=======

>>>>>>> cb0f3ce4
            {!isAnalyzing ? (
              <button
                onClick={handleAnalysis}
                className="bg-blue-600 text-white px-8 py-3 rounded-lg hover:bg-blue-700 transition-colors flex items-center mx-auto"
              >
                <PlayIcon className="w-5 h-5 mr-2" />
                Run Assessment
              </button>
            ) : (
              <div className="flex flex-col items-center">
                <ReloadIcon className="w-8 h-8 text-blue-600 animate-spin mb-4" />
                <p className="text-lg font-medium text-gray-900">
                  Analyzing Your Financial Data...
                </p>
                <p className="text-sm text-gray-600 mt-2">
                  This may take a few moments
                </p>
              </div>
            )}
          </div>
        )}

        {/* Results Step */}
        {currentStep === "results" && (
          <div className="space-y-6">
            {/* View Toggle */}
            <div className="bg-white rounded-lg shadow p-4">
              <div className="flex items-center justify-center space-x-4">
                <button
                  onClick={() => setViewMode("business")}
                  className={`flex items-center px-4 py-2 rounded-lg transition-colors ${viewMode === "business" ? "bg-blue-600 text-white" : "bg-gray-100 text-gray-700 hover:bg-gray-200"}`}
                >
                  <EyeOpenIcon className="w-4 h-4 mr-2" />
                  Business Owner View
                </button>
                <button
                  onClick={() => setViewMode("technical")}
                  className={`flex items-center px-4 py-2 rounded-lg transition-colors ${viewMode === "technical" ? "bg-blue-600 text-white" : "bg-gray-100 text-gray-700 hover:bg-gray-200"}`}
                >
                  <GearIcon className="w-4 h-4 mr-2" />
                  Bookkeeper View
                </button>
              </div>
            </div>

            {/* Business Owner View */}
            {viewMode === "business" && (
              <div className="space-y-6">
                {/* Overall Score */}
                <div className="bg-white rounded-lg shadow p-6 text-center">
                  <h2 className="text-2xl font-semibold mb-4">
                    Your Books Health Score
                  </h2>
                  <div className="relative w-32 h-32 mx-auto mb-4">
                    <svg
                      className="w-full h-full transform -rotate-90"
                      viewBox="0 0 100 100"
                    >
                      <circle
                        cx="50"
                        cy="50"
                        r="45"
                        fill="none"
                        stroke="#e5e7eb"
                        strokeWidth="10"
                      />
                      <circle
                        cx="50"
                        cy="50"
                        r="45"
                        fill="none"
                        stroke="#fbbf24"
                        strokeWidth="10"
                        strokeDasharray={`${mockAssessmentResults.overallScore * 2.83} 283`}
                        strokeLinecap="round"
                      />
                    </svg>
                    <div className="absolute inset-0 flex items-center justify-center">
                      <span className="text-3xl font-bold text-yellow-600">
                        {mockAssessmentResults.overallScore}
                      </span>
                    </div>
                  </div>
                  <div className="inline-block bg-yellow-100 text-yellow-800 px-4 py-2 rounded-full font-medium">
                    {mockAssessmentResults.category}
                  </div>
                </div>

                {/* What This Means */}
                <div className="bg-white rounded-lg shadow p-6">
<<<<<<< HEAD
                  <h3 className="text-xl font-semibold mb-4">What This Means for {formData.company}</h3>
=======
                  <h3 className="text-xl font-semibold mb-4">
                    What This Means for {formData.company}
                  </h3>
>>>>>>> cb0f3ce4
                  <div className="prose text-gray-700">
                    <p>
                      Your financial records are generally well-maintained but
                      need some attention in specific areas. With minor fixes,
                      your books will be ready for reliable monthly operations
                      and accurate financial reporting.
                    </p>

                    <h4 className="font-semibold mt-4 mb-2">Key Findings:</h4>
                    <ul className="space-y-2">
                      <li>
                        • Your bank matching is strong, ensuring accurate cash
                        tracking
                      </li>
                      <li>
                        • Some transactions need proper categorization for
                        clearer profit reports
                      </li>
                      <li>
                        • Customer balances need attention - this affects your
                        cash flow visibility
                      </li>
                      <li>
                        • Your control accounts are accurate, which is excellent
                        for financial integrity
                      </li>
                    </ul>

                    <h4 className="font-semibold mt-4 mb-2">
                      Recommended Next Steps:
                    </h4>
                    <ul className="space-y-2">
                      <li>
                        • Work with your bookkeeper to categorize uncategorized
                        transactions
                      </li>
                      <li>
                        • Review and resolve customer balance discrepancies
                      </li>
                      <li>
                        • Implement monthly book reviews to maintain this health
                        score
                      </li>
                    </ul>
                  </div>
                </div>

                {/* Pillar Breakdown */}
                <div className="bg-white rounded-lg shadow p-6">
                  <h3 className="text-xl font-semibold mb-4 flex items-center">
                    <BarChartIcon className="w-5 h-5 mr-2" />
                    Areas of Your Financial System
                  </h3>
                  <div className="space-y-4">
                    {mockAssessmentResults.pillars.map((pillar, index) => (
                      <div
                        key={index}
                        className="flex items-center justify-between p-4 border rounded-lg"
                      >
                        <div className="flex items-center">
                          {getStatusIcon(pillar.status)}
                          <span className="ml-3 font-medium">
                            {pillar.name}
                          </span>
                        </div>
                        <div className="flex items-center">
                          <div className="w-24 bg-gray-200 rounded-full h-2 mr-3">
                            <div
                              className={`h-2 rounded-full ${pillar.status === "good" ? "bg-green-500" : pillar.status === "warning" ? "bg-yellow-500" : "bg-red-500"}`}
                              style={{ width: `${pillar.score}%` }}
                            ></div>
                          </div>
                          <span
                            className={`font-semibold ${getScoreColor(pillar.score)}`}
                          >
                            {pillar.score}%
                          </span>
                        </div>
                      </div>
                    ))}
                  </div>
                </div>
              </div>
            )}

            {/* Technical/Bookkeeper View */}
            {viewMode === "technical" && (
              <div className="space-y-6">
                <div className="flex justify-between items-center">
                  <h2 className="text-2xl font-semibold">
                    Technical Remediation Plan
                  </h2>
                  <button className="flex items-center bg-gray-600 text-white px-4 py-2 rounded-lg hover:bg-gray-700 transition-colors">
                    <DownloadIcon className="w-4 h-4 mr-2" />
                    Export Report
                  </button>
                </div>

                {/* Critical Issues */}
                <div className="bg-white rounded-lg shadow">
                  <div className="px-6 py-4 border-b">
                    <h3 className="text-lg font-semibold text-red-600 flex items-center">
                      <CrossCircledIcon className="w-5 h-5 mr-2" />
                      Critical Issues Requiring Immediate Action
                    </h3>
                  </div>
                  <div className="divide-y">
                    {mockAssessmentResults.criticalIssues.map(
                      (issue, index) => (
                        <div key={index} className="p-6">
                          <div className="grid grid-cols-1 lg:grid-cols-4 gap-4">
                            <div>
                              <h4 className="font-semibold text-gray-900 mb-2">
                                Problem
                              </h4>
                              <p className="text-sm text-gray-700">
                                {issue.problem}
                              </p>
                            </div>
                            <div>
                              <h4 className="font-semibold text-gray-900 mb-2">
                                Location in QBO
                              </h4>
                              <p className="text-sm text-blue-600 font-mono bg-blue-50 p-2 rounded">
                                {issue.location}
                              </p>
                            </div>
                            <div>
                              <h4 className="font-semibold text-gray-900 mb-2">
                                Fix Instructions
                              </h4>
                              <pre className="text-sm text-gray-700 whitespace-pre-wrap bg-gray-50 p-2 rounded">
                                {issue.fix}
                              </pre>
                            </div>
                            <div>
                              <h4 className="font-semibold text-gray-900 mb-2">
                                Est. Time
                              </h4>
                              <p className="text-sm text-gray-700">
                                {issue.time}
                              </p>
                              <span
                                className={`inline-block mt-2 px-2 py-1 text-xs rounded ${issue.priority === "High" ? "bg-red-100 text-red-800" : "bg-yellow-100 text-yellow-800"}`}
                              >
                                {issue.priority} Priority
                              </span>
                            </div>
                          </div>
                        </div>
                      ),
                    )}
                  </div>
                </div>

                {/* Pillar Details */}
                <div className="bg-white rounded-lg shadow p-6">
                  <h3 className="text-lg font-semibold mb-4">
                    Detailed Pillar Assessment
                  </h3>
                  <div className="overflow-x-auto">
                    <table className="w-full">
                      <thead>
                        <tr className="border-b">
                          <th className="text-left py-2">Pillar</th>
                          <th className="text-left py-2">Score</th>
                          <th className="text-left py-2">Status</th>
                          <th className="text-left py-2">Issues Found</th>
                          <th className="text-left py-2">Action Required</th>
                        </tr>
                      </thead>
                      <tbody>
                        {mockAssessmentResults.pillars.map((pillar, index) => (
                          <tr key={index} className="border-b">
                            <td className="py-3 font-medium">{pillar.name}</td>
                            <td
                              className={`py-3 font-semibold ${getScoreColor(pillar.score)}`}
                            >
                              {pillar.score}%
                            </td>
                            <td className="py-3">
                              {getStatusIcon(pillar.status)}
                            </td>
                            <td className="py-3 text-sm text-gray-600">
                              {pillar.status === "critical"
                                ? "3 critical issues"
                                : pillar.status === "warning"
                                  ? "2 minor issues"
                                  : "No issues"}
                            </td>
                            <td className="py-3 text-sm">
                              {pillar.status === "good"
                                ? "Monitor monthly"
                                : "Immediate attention needed"}
                            </td>
                          </tr>
                        ))}
                      </tbody>
                    </table>
                  </div>
                </div>
              </div>
            )}
          </div>
        )}
      </div>
    </div>
  );
};

export default Assessment;<|MERGE_RESOLUTION|>--- conflicted
+++ resolved
@@ -1,10 +1,5 @@
-<<<<<<< HEAD
-import React, { useState, useEffect } from 'react';
-import { useNavigate } from 'react-router-dom';
-=======
 import React, { useState, useEffect } from "react";
 import { useNavigate } from "react-router-dom";
->>>>>>> cb0f3ce4
 import {
   Link2Icon,
   UploadIcon,
@@ -20,13 +15,6 @@
   ReloadIcon,
   MagnifyingGlassIcon,
   PersonIcon,
-<<<<<<< HEAD
-  ChevronDownIcon
-} from '@radix-ui/react-icons';
-import { useUser } from '@clerk/clerk-react';
-import { FormData, CurrentStep, ViewMode } from '../App';
-import QBOApiService, { QBOCustomer, DateRange } from '../services/qboApiService';
-=======
   ChevronDownIcon,
 } from "@radix-ui/react-icons";
 import { useUser } from "@clerk/clerk-react";
@@ -34,7 +22,6 @@
 import { QBOCustomer, DateRange } from "../services/qboApiService";
 import { useQBOService } from "../services/QBOServiceContext";
 import logger from "../lib/logger";
->>>>>>> cb0f3ce4
 
 interface AssessmentProps {
   currentStep: CurrentStep;
@@ -53,11 +40,7 @@
 }
 
 // Types for assessment results
-<<<<<<< HEAD
-type ConnectionStatus = 'idle' | 'success' | 'error';
-=======
 type ConnectionStatus = "idle" | "success" | "error";
->>>>>>> cb0f3ce4
 
 interface Pillar {
   name: string;
@@ -94,35 +77,11 @@
   handleFileUpload,
   handleAnalysis,
   accessToken,
-<<<<<<< HEAD
-  realmId
-=======
   realmId,
->>>>>>> cb0f3ce4
 }: AssessmentProps) => {
   const navigate = useNavigate();
   const [isFetchingData, setIsFetchingData] = useState(false);
   const [dataFetchError, setDataFetchError] = useState<string | null>(null);
-<<<<<<< HEAD
-  
-  // Customer selection state
-  const [customers, setCustomers] = useState<QBOCustomer[]>([]);
-  const [selectedCustomer, setSelectedCustomer] = useState<QBOCustomer | null>(null);
-  const [isLoadingCustomers, setIsLoadingCustomers] = useState(false);
-  const [customerError, setCustomerError] = useState<string | null>(null);
-  const [customerSearchTerm, setCustomerSearchTerm] = useState('');
-  const [isCustomerDropdownOpen, setIsCustomerDropdownOpen] = useState(false);
-  const [dateRange, setDateRange] = useState<DateRange>({
-    start_date: '2024-01-01',
-    end_date: '2024-12-31'
-  });
-  
-  // Initialize QBO API service
-  const [qboService] = useState(() => new QBOApiService());
-  
-  const { isLoaded, isSignedIn, user } = useUser();
-
-=======
 
   // Customer selection state
   const [customers, setCustomers] = useState<QBOCustomer[]>([]);
@@ -172,7 +131,6 @@
     currentStep: string;
   } | null>(null);
 
->>>>>>> cb0f3ce4
   const mockAssessmentResults: AssessmentResults = {
     overallScore: 73,
     category: "MINOR FIXES NEEDED",
@@ -217,91 +175,29 @@
 
   // Auto-fetch customers when component loads if we have access token
   useEffect(() => {
-<<<<<<< HEAD
-    if (accessToken && realmId && currentStep === 'upload' && customers.length === 0) {
-=======
     if (
       accessToken &&
       realmId &&
       currentStep === "upload" &&
       customers.length === 0
     ) {
->>>>>>> cb0f3ce4
       handleCustomersFetch();
     }
   }, [accessToken, realmId, currentStep]);
 
   const handleCustomersFetch = async () => {
-<<<<<<< HEAD
-=======
     if (!qboService) {
       logger.error("QBO service not available");
       setCustomerError("QBO service not available");
       return;
     }
 
->>>>>>> cb0f3ce4
     setIsLoadingCustomers(true);
     setCustomerError(null);
 
     try {
       const fetchedCustomers = await qboService.fetchCustomers();
       setCustomers(fetchedCustomers);
-<<<<<<< HEAD
-      setCurrentStep('customer-selection');
-    } catch (error) {
-      console.error('Error fetching customers:', error);
-      setCustomerError('Failed to fetch customers from QuickBooks. Please try manual upload.');
-    } finally {
-      setIsLoadingCustomers(false);
-    }
-  };
-
-  const handleCustomerSelect = (customer: QBOCustomer) => {
-    setSelectedCustomer(customer);
-    setIsCustomerDropdownOpen(false);
-  };
-
-  const handleFetchFinancialData = async () => {
-    if (!selectedCustomer) return;
-
-    setIsFetchingData(true);
-    setDataFetchError(null);
-
-    try {
-      // Fetch financial data for selected customer
-      await qboService.fetchAllFinancialData(
-        selectedCustomer.Id,
-        dateRange,
-        (progress) => {
-          console.log(`Progress: ${progress.percentage.toFixed(1)}% - ${progress.currentStep}`);
-        }
-      );
-      
-      // Simulate successful data fetch
-      setUploadedFiles(requiredReports);
-      setCurrentStep('analysis');
-      
-    } catch (error) {
-      console.error('Error fetching QBO data:', error);
-      setDataFetchError('Failed to fetch data from QuickBooks. Please try manual upload.');
-    } finally {
-      setIsFetchingData(false);
-    }
-  };
-
-  // Filter customers based on search term
-  const filteredCustomers = customers.filter(customer =>
-    customer.Name.toLowerCase().includes(customerSearchTerm.toLowerCase()) ||
-    customer.DisplayName.toLowerCase().includes(customerSearchTerm.toLowerCase()) ||
-    (customer.CompanyName && customer.CompanyName.toLowerCase().includes(customerSearchTerm.toLowerCase()))
-  );
-
-  const getScoreColor = (score: number): string => {
-    if (score >= 80) return 'text-green-600';
-    if (score >= 60) return 'text-yellow-600';
-    return 'text-red-600';
-=======
       setCurrentStep("customer-selection");
     } catch (error) {
       console.error("Error fetching customers:", error);
@@ -311,7 +207,6 @@
     } finally {
       setIsLoadingCustomers(false);
     }
->>>>>>> cb0f3ce4
   };
 
   const handleCustomerSelect = (customer: QBOCustomer) => {
@@ -376,8 +271,6 @@
     }
   };
 
-<<<<<<< HEAD
-=======
   // Filter customers based on search term
   const filteredCustomers = customers.filter(
     (customer) =>
@@ -410,7 +303,6 @@
     }
   };
 
->>>>>>> cb0f3ce4
   return (
     <div className="min-h-screen bg-gray-50">
       {/* Header */}
@@ -422,11 +314,6 @@
             </h1>
             <div className="flex items-center space-x-4">
               {isLoaded && isSignedIn && user ? (
-<<<<<<< HEAD
-                <span className="text-sm text-gray-600">Welcome, {user.username}</span>
-              ) : (
-                <span className="text-sm text-gray-600">Welcome, {formData.firstName}</span> 
-=======
                 <span className="text-sm text-gray-600">
                   Welcome, {user.username}
                 </span>
@@ -434,19 +321,13 @@
                 <span className="text-sm text-gray-600">
                   Welcome, {formData.firstName}
                 </span>
->>>>>>> cb0f3ce4
               )}
               <div className="flex space-x-2">
                 <span className="px-3 py-1 text-sm bg-green-100 text-green-800 rounded-full">
                   QuickBooks Connected
                 </span>
-<<<<<<< HEAD
-                <button 
-                  onClick={() => navigate('/qbo-auth')}
-=======
                 <button
                   onClick={() => navigate("/qbo-auth")}
->>>>>>> cb0f3ce4
                   className="text-gray-600 hover:text-gray-900 text-sm"
                 >
                   Settings
@@ -461,10 +342,6 @@
         {/* Progress Steps */}
         <div className="mb-8">
           <div className="flex items-center justify-center space-x-8">
-<<<<<<< HEAD
-            <div className={`flex items-center ${currentStep === 'upload' ? 'text-blue-600' : 'text-gray-400'}`}>
-              <div className={`w-8 h-8 rounded-full flex items-center justify-center ${currentStep === 'upload' ? 'bg-blue-600 text-white' : 'bg-gray-200'}`}>1</div>
-=======
             <div
               className={`flex items-center ${currentStep === "upload" ? "text-blue-600" : "text-gray-400"}`}
             >
@@ -473,7 +350,6 @@
               >
                 1
               </div>
->>>>>>> cb0f3ce4
               <span className="ml-2 font-medium">Data Fetch</span>
             </div>
             <div
@@ -500,11 +376,7 @@
         </div>
 
         {/* Connect/Data Fetch Step */}
-<<<<<<< HEAD
-        {currentStep === 'upload' && (
-=======
         {currentStep === "upload" && (
->>>>>>> cb0f3ce4
           <div className="space-y-6">
             {/* QBO Customer Fetch Status */}
             <div className="bg-white rounded-lg shadow p-6">
@@ -512,13 +384,6 @@
                 <Link2Icon className="w-5 h-5 mr-2" />
                 Connecting to QuickBooks Online
               </h2>
-<<<<<<< HEAD
-              
-              {isLoadingCustomers && (
-                <div className="flex flex-col items-center py-8">
-                  <ReloadIcon className="w-12 h-12 text-blue-600 animate-spin mb-4" />
-                  <p className="text-lg font-medium text-gray-900">Fetching Customer List...</p>
-=======
 
               {isLoadingCustomers && (
                 <div className="flex flex-col items-center py-8">
@@ -526,40 +391,11 @@
                   <p className="text-lg font-medium text-gray-900">
                     Fetching Customer List...
                   </p>
->>>>>>> cb0f3ce4
                   <p className="text-sm text-gray-600 mt-2">
                     Connected to: {formData.company} (Realm ID: {realmId})
                   </p>
                   <div className="mt-4 w-full max-w-md">
                     <div className="bg-gray-200 rounded-full h-2">
-<<<<<<< HEAD
-                      <div className="bg-blue-600 h-2 rounded-full animate-pulse" style={{width: '60%'}}></div>
-                    </div>
-                  </div>
-                </div>
-              )}
-
-              {!isLoadingCustomers && customers.length === 0 && !customerError && (
-                <button
-                  onClick={handleCustomersFetch}
-                  className="bg-blue-600 text-white px-6 py-3 rounded-lg hover:bg-blue-700 transition-colors flex items-center"
-                >
-                  <Link2Icon className="w-5 h-5 mr-2" />
-                  Connect to QuickBooks
-                </button>
-              )}
-
-              {customers.length > 0 && (
-                <div className="flex flex-col items-center py-4">
-                  <CheckCircledIcon className="w-12 h-12 text-green-600 mb-4" />
-                  <p className="text-lg font-medium text-gray-900">Successfully Connected!</p>
-                  <p className="text-sm text-gray-600 mt-2">
-                    Found {customers.length} customers in QuickBooks Online
-                  </p>
-                </div>
-              )}
-
-=======
                       <div
                         className="bg-blue-600 h-2 rounded-full animate-pulse"
                         style={{ width: "60%" }}
@@ -593,23 +429,17 @@
                 </div>
               )}
 
->>>>>>> cb0f3ce4
               {customerError && (
                 <div className="bg-red-50 border border-red-200 rounded-lg p-4">
                   <div className="flex items-start">
                     <CrossCircledIcon className="w-5 h-5 text-red-500 mr-3 mt-0.5" />
                     <div>
-<<<<<<< HEAD
-                      <p className="text-red-800 font-medium">Connection Failed</p>
-                      <p className="text-red-700 text-sm mt-1">{customerError}</p>
-=======
                       <p className="text-red-800 font-medium">
                         Connection Failed
                       </p>
                       <p className="text-red-700 text-sm mt-1">
                         {customerError}
                       </p>
->>>>>>> cb0f3ce4
                       <button
                         onClick={handleCustomersFetch}
                         className="mt-3 bg-red-600 text-white px-4 py-2 rounded hover:bg-red-700 transition-colors text-sm"
@@ -623,24 +453,16 @@
             </div>
 
             {/* Manual Upload Fallback */}
-<<<<<<< HEAD
-            {(dataFetchError || (!isFetchingData && uploadedFiles.length === 0)) && (
-=======
             {(dataFetchError ||
               (!isFetchingData && uploadedFiles.length === 0)) && (
->>>>>>> cb0f3ce4
               <div className="bg-white rounded-lg shadow p-6">
                 <h2 className="text-xl font-semibold mb-4 flex items-center">
                   <UploadIcon className="w-5 h-5 mr-2" />
                   Manual Report Upload (Fallback)
                 </h2>
                 <p className="text-gray-600 mb-4">
-<<<<<<< HEAD
-                  If automatic data fetching fails, you can upload Excel (.xlsx) reports manually from QuickBooks Online.
-=======
                   If automatic data fetching fails, you can upload Excel (.xlsx)
                   reports manually from QuickBooks Online.
->>>>>>> cb0f3ce4
                 </p>
 
                 {/* Date Range Selection */}
@@ -733,17 +555,11 @@
             {/* Auto-proceed when customers are fetched */}
             {customers.length > 0 && !isLoadingCustomers && (
               <div className="bg-white rounded-lg shadow p-6 text-center">
-<<<<<<< HEAD
-                <p className="text-gray-600 mb-4">Customer list fetched successfully!</p>
-                <button
-                  onClick={() => setCurrentStep('customer-selection')}
-=======
                 <p className="text-gray-600 mb-4">
                   Customer list fetched successfully!
                 </p>
                 <button
                   onClick={() => setCurrentStep("customer-selection")}
->>>>>>> cb0f3ce4
                   className="bg-blue-600 text-white px-6 py-3 rounded-lg hover:bg-blue-700 transition-colors"
                 >
                   Continue to Customer Selection
@@ -754,11 +570,7 @@
         )}
 
         {/* Customer Selection Step */}
-<<<<<<< HEAD
-        {currentStep === 'customer-selection' && (
-=======
         {currentStep === "customer-selection" && (
->>>>>>> cb0f3ce4
           <div className="space-y-6">
             <div className="bg-white rounded-lg shadow p-6">
               <h2 className="text-xl font-semibold mb-4 flex items-center">
@@ -766,12 +578,8 @@
                 Select Customer for Analysis
               </h2>
               <p className="text-gray-600 mb-6">
-<<<<<<< HEAD
-                Choose the customer whose financial data you want to analyze. This will filter reports to show data specific to this customer.
-=======
                 Choose the customer whose financial data you want to analyze.
                 This will filter reports to show data specific to this customer.
->>>>>>> cb0f3ce4
               </p>
 
               {/* Customer Selection */}
@@ -793,23 +601,14 @@
                         className="w-full px-3 py-3 border-none focus:outline-none"
                       />
                       <button
-<<<<<<< HEAD
-                        onClick={() => setIsCustomerDropdownOpen(!isCustomerDropdownOpen)}
-=======
                         onClick={() =>
                           setIsCustomerDropdownOpen(!isCustomerDropdownOpen)
                         }
->>>>>>> cb0f3ce4
                         className="px-3 py-3 text-gray-400 hover:text-gray-600"
                       >
                         <ChevronDownIcon className="w-5 h-5" />
                       </button>
                     </div>
-<<<<<<< HEAD
-                    
-=======
-
->>>>>>> cb0f3ce4
                     {/* Dropdown */}
                     {isCustomerDropdownOpen && (
                       <div className="absolute z-10 w-full mt-1 bg-white border border-gray-300 rounded-lg shadow-lg max-h-60 overflow-y-auto">
@@ -822,14 +621,6 @@
                             >
                               <div className="flex items-center justify-between">
                                 <div>
-<<<<<<< HEAD
-                                  <p className="font-medium text-gray-900">{customer.DisplayName}</p>
-                                  {customer.CompanyName && (
-                                    <p className="text-sm text-gray-600">{customer.CompanyName}</p>
-                                  )}
-                                  {customer.PrimaryEmailAddr && (
-                                    <p className="text-xs text-gray-500">{customer.PrimaryEmailAddr.Address}</p>
-=======
                                   <p className="font-medium text-gray-900">
                                     {customer.DisplayName}
                                   </p>
@@ -842,20 +633,15 @@
                                     <p className="text-xs text-gray-500">
                                       {customer.PrimaryEmailAddr.Address}
                                     </p>
->>>>>>> cb0f3ce4
                                   )}
                                 </div>
                                 <div className="text-right">
                                   <p className="text-sm font-medium text-gray-900">
                                     ${customer.Balance.toFixed(2)}
                                   </p>
-<<<<<<< HEAD
-                                  <p className="text-xs text-gray-500">Balance</p>
-=======
                                   <p className="text-xs text-gray-500">
                                     Balance
                                   </p>
->>>>>>> cb0f3ce4
                                 </div>
                               </div>
                             </button>
@@ -873,20 +659,6 @@
                 {/* Selected Customer Preview */}
                 {selectedCustomer && (
                   <div className="bg-blue-50 border border-blue-200 rounded-lg p-4">
-<<<<<<< HEAD
-                    <h3 className="text-lg font-semibold text-blue-900 mb-2">Selected Customer</h3>
-                    <div className="grid grid-cols-1 md:grid-cols-2 gap-4">
-                      <div>
-                        <p className="font-medium text-gray-900">{selectedCustomer.DisplayName}</p>
-                        {selectedCustomer.CompanyName && (
-                          <p className="text-gray-600">{selectedCustomer.CompanyName}</p>
-                        )}
-                        {selectedCustomer.PrimaryEmailAddr && (
-                          <p className="text-sm text-gray-600">{selectedCustomer.PrimaryEmailAddr.Address}</p>
-                        )}
-                        {selectedCustomer.PrimaryPhone && (
-                          <p className="text-sm text-gray-600">{selectedCustomer.PrimaryPhone.FreeFormNumber}</p>
-=======
                     <h3 className="text-lg font-semibold text-blue-900 mb-2">
                       Selected Customer
                     </h3>
@@ -909,16 +681,10 @@
                           <p className="text-sm text-gray-600">
                             {selectedCustomer.PrimaryPhone.FreeFormNumber}
                           </p>
->>>>>>> cb0f3ce4
                         )}
                       </div>
                       <div>
                         <p className="text-sm text-gray-600">Current Balance</p>
-<<<<<<< HEAD
-                        <p className="text-lg font-semibold text-gray-900">${selectedCustomer.Balance.toFixed(2)}</p>
-                        <p className="text-sm text-gray-600">Total with Jobs: ${selectedCustomer.BalanceWithJobs.toFixed(2)}</p>
-                        <p className="text-xs text-gray-500">Last Updated: {new Date(selectedCustomer.MetaData.LastUpdatedTime).toLocaleDateString()}</p>
-=======
                         <p className="text-lg font-semibold text-gray-900">
                           ${selectedCustomer.Balance.toFixed(2)}
                         </p>
@@ -932,7 +698,6 @@
                             selectedCustomer.MetaData.LastUpdatedTime,
                           ).toLocaleDateString()}
                         </p>
->>>>>>> cb0f3ce4
                       </div>
                     </div>
                   </div>
@@ -941,55 +706,39 @@
                 {/* Date Range Selection */}
                 <div className="grid grid-cols-1 md:grid-cols-2 gap-4">
                   <div>
-<<<<<<< HEAD
-                    <label className="block text-sm font-medium text-gray-700 mb-2">Start Date</label>
-=======
                     <label className="block text-sm font-medium text-gray-700 mb-2">
                       Start Date
                     </label>
->>>>>>> cb0f3ce4
                     <div className="flex items-center border rounded-lg px-3 py-2">
                       <CalendarIcon className="w-4 h-4 mr-2 text-gray-400" />
                       <input
                         type="date"
                         value={dateRange.start_date}
-<<<<<<< HEAD
-                        onChange={(e) => setDateRange(prev => ({ ...prev, start_date: e.target.value }))}
-=======
                         onChange={(e) =>
                           setDateRange((prev) => ({
                             ...prev,
                             start_date: e.target.value,
                           }))
                         }
->>>>>>> cb0f3ce4
                         className="w-full border-none focus:outline-none"
                       />
                     </div>
                   </div>
                   <div>
-<<<<<<< HEAD
-                    <label className="block text-sm font-medium text-gray-700 mb-2">End Date</label>
-=======
                     <label className="block text-sm font-medium text-gray-700 mb-2">
                       End Date
                     </label>
->>>>>>> cb0f3ce4
                     <div className="flex items-center border rounded-lg px-3 py-2">
                       <CalendarIcon className="w-4 h-4 mr-2 text-gray-400" />
                       <input
                         type="date"
                         value={dateRange.end_date}
-<<<<<<< HEAD
-                        onChange={(e) => setDateRange(prev => ({ ...prev, end_date: e.target.value }))}
-=======
                         onChange={(e) =>
                           setDateRange((prev) => ({
                             ...prev,
                             end_date: e.target.value,
                           }))
                         }
->>>>>>> cb0f3ce4
                         className="w-full border-none focus:outline-none"
                       />
                     </div>
@@ -999,29 +748,16 @@
                 {/* Action Buttons */}
                 <div className="flex justify-between items-center pt-4">
                   <button
-<<<<<<< HEAD
-                    onClick={() => setCurrentStep('upload')}
-=======
                     onClick={() => setCurrentStep("upload")}
->>>>>>> cb0f3ce4
                     className="px-4 py-2 text-gray-600 hover:text-gray-800 font-medium"
                   >
                     ← Back to Connection
                   </button>
-<<<<<<< HEAD
-                  
-=======
-
->>>>>>> cb0f3ce4
                   <div className="space-x-4">
                     <button
                       onClick={() => {
                         setSelectedCustomer(null);
-<<<<<<< HEAD
-                        setCurrentStep('analysis');
-=======
                         setCurrentStep("analysis");
->>>>>>> cb0f3ce4
                       }}
                       className="px-6 py-2 border border-gray-300 text-gray-700 rounded-lg hover:bg-gray-50 transition-colors"
                     >
@@ -1029,19 +765,6 @@
                     </button>
                     <button
                       onClick={handleFetchFinancialData}
-<<<<<<< HEAD
-                      disabled={!selectedCustomer || isFetchingData}
-                      className="bg-blue-600 text-white px-6 py-2 rounded-lg hover:bg-blue-700 disabled:bg-gray-400 disabled:cursor-not-allowed transition-colors flex items-center"
-                    >
-                      {isFetchingData ? (
-                        <>
-                          <ReloadIcon className="w-4 h-4 mr-2 animate-spin" />
-                          Fetching Data...
-                        </>
-                      ) : (
-                        <>
-                          <BarChartIcon className="w-4 h-4 mr-2" />
-=======
                       disabled={isFetchingData || !selectedCustomer}
                       className="w-full px-4 py-3 bg-blue-600 text-white rounded-lg hover:bg-blue-700 transition-colors flex items-center justify-center gap-2 disabled:opacity-50 disabled:cursor-not-allowed"
                     >
@@ -1060,13 +783,10 @@
                       ) : (
                         <>
                           <DownloadIcon className="w-4 h-4" />
->>>>>>> cb0f3ce4
                           Fetch Financial Data
                         </>
                       )}
                     </button>
-<<<<<<< HEAD
-=======
 
                     {/* Progress indicator */}
                     {progressState && (
@@ -1083,7 +803,6 @@
                         </div>
                       </div>
                     )}
->>>>>>> cb0f3ce4
                   </div>
                 </div>
 
@@ -1092,15 +811,6 @@
                   <div className="bg-blue-50 border border-blue-200 rounded-lg p-4">
                     <div className="flex items-center mb-2">
                       <ReloadIcon className="w-5 h-5 text-blue-600 animate-spin mr-2" />
-<<<<<<< HEAD
-                      <span className="font-medium text-blue-900">Fetching Financial Data...</span>
-                    </div>
-                    <p className="text-sm text-blue-700 mb-3">
-                      Retrieving comprehensive financial reports for {selectedCustomer?.DisplayName}
-                    </p>
-                    <div className="w-full bg-blue-200 rounded-full h-2">
-                      <div className="bg-blue-600 h-2 rounded-full animate-pulse" style={{width: '60%'}}></div>
-=======
                       <span className="font-medium text-blue-900">
                         Fetching Financial Data...
                       </span>
@@ -1114,7 +824,6 @@
                         className="bg-blue-600 h-2 rounded-full animate-pulse"
                         style={{ width: "60%" }}
                       ></div>
->>>>>>> cb0f3ce4
                     </div>
                   </div>
                 )}
@@ -1125,17 +834,12 @@
                     <div className="flex items-start">
                       <CrossCircledIcon className="w-5 h-5 text-red-500 mr-3 mt-0.5" />
                       <div>
-<<<<<<< HEAD
-                        <p className="text-red-800 font-medium">Data Fetch Failed</p>
-                        <p className="text-red-700 text-sm mt-1">{dataFetchError}</p>
-=======
                         <p className="text-red-800 font-medium">
                           Data Fetch Failed
                         </p>
                         <p className="text-red-700 text-sm mt-1">
                           {dataFetchError}
                         </p>
->>>>>>> cb0f3ce4
                         <button
                           onClick={handleFetchFinancialData}
                           className="mt-3 bg-red-600 text-white px-4 py-2 rounded hover:bg-red-700 transition-colors text-sm"
@@ -1161,11 +865,6 @@
               We'll analyze your financial data across 5 key pillars to assess
               your books' hygiene and provide actionable recommendations.
             </p>
-<<<<<<< HEAD
-            
-=======
-
->>>>>>> cb0f3ce4
             <div className="mb-6 bg-green-50 border border-green-200 rounded-lg p-4">
               <p className="text-green-800 font-medium">
                 ✓ Successfully connected to {formData.company}
@@ -1174,11 +873,6 @@
                 {uploadedFiles.length} reports ready for analysis
               </p>
             </div>
-<<<<<<< HEAD
-            
-=======
-
->>>>>>> cb0f3ce4
             {!isAnalyzing ? (
               <button
                 onClick={handleAnalysis}
@@ -1269,13 +963,9 @@
 
                 {/* What This Means */}
                 <div className="bg-white rounded-lg shadow p-6">
-<<<<<<< HEAD
-                  <h3 className="text-xl font-semibold mb-4">What This Means for {formData.company}</h3>
-=======
                   <h3 className="text-xl font-semibold mb-4">
                     What This Means for {formData.company}
                   </h3>
->>>>>>> cb0f3ce4
                   <div className="prose text-gray-700">
                     <p>
                       Your financial records are generally well-maintained but
